# Kids Rewards Project

Welcome to the Kids Rewards project! This guide will help you understand how to set up and work with the project in different environments: local development and production.

## 🚀 Getting Started: Local Development

This section explains how to run the backend (the "brain" of the app) and the frontend (what you see and interact with in the browser) on your own computer. This is great for making changes and testing things out!

### What You'll Need (Prerequisites)

Before you start, make sure you have these tools installed on your machine:

*   **Docker Desktop:** We use this to run a local version of our database (DynamoDB) and also to build and run our backend application locally via SAM CLI.
*   **Python:** The backend is written in Python (we're using version 3.12).
*   **pip:** Python's package installer (usually comes with Python).
*   **uv:** (Optional, but recommended for faster dependency management in Python) Can be installed via `pip install uv`.
*   **Node.js and npm:** Node.js is a JavaScript runtime, and npm is its package manager. We need these for the frontend. (npm usually comes with Node.js).
*   **AWS CLI:** The Amazon Web Services Command Line Interface. We'll use this to create our local database tables.
*   **AWS SAM CLI:** A tool from AWS that lets us run our serverless backend (Lambda functions and API Gateway) locally, just like it would run in the cloud.

### Setting up the Local Backend (The "Brain")

The backend handles all the logic, like user logins and managing points.

1.  **Start Your Local Database (DynamoDB Local with Docker):**
    Our app needs a database to store information. For local development, we'll run DynamoDB (the database AWS uses) inside a Docker container.

    *   **Open your Terminal (or Command Prompt/PowerShell on Windows).**
    *   **Create a Docker Network:** This helps our app's components talk to each other. You only need to do this once.
        ```bash
        docker network create kidsrewards-network
        ```
        (If it says `Error response from daemon: network with name kidsrewards-network already exists`, that's okay! It means you've already created it.)
    *   **Create a Folder for Database Data:** This folder will store your local database files so your data doesn't disappear when you stop the database.
        In your project's main folder (`kids_rewards`), if you don't already have a `data` folder, create it:
        ```bash
        mkdir data
        ```
    *   **Run DynamoDB Local:** This command starts the database container. Give it a specific name (`dynamodb-local`) and connect it to our network.
        ```bash
        docker run --name dynamodb-local --network kidsrewards-network -p 8000:8000 -v "$(pwd)/data:/home/dynamodblocal/data" amazon/dynamodb-local -jar DynamoDBLocal.jar -sharedDb -dbPath ./data
        ```
        *   `--name dynamodb-local`: Gives our database container a friendly name.
        *   `--network kidsrewards-network`: Connects it to the network we created.
        *   `-p 8000:8000`: Makes the database accessible on port 8000 of your computer.
        *   `-v "$(pwd)/data:/home/dynamodblocal/data"`: Links the `data` folder on your computer to a folder inside the container. This is how your data gets saved!
        *   The rest of the command tells DynamoDB Local how to behave.
    *   **Keep this terminal window open!** This container needs to keep running for your local database to work.

2.  **Create Your Database Tables:**
    Now that the database is running, we need to create the "tables" inside it where our data will live. We'll use the AWS CLI for this.

    *   Open a **new** terminal window.
    *   **Create the `KidsRewardsUsers` table (or your configured local table name):**
        Refer to your `backend/template.yaml` and `local-env.json` for the exact local table names if they differ from the example. Assuming `local-my-table` for users:
        ```bash
        aws dynamodb create-table \
            --table-name local-my-table \
            --attribute-definitions AttributeName=username,AttributeType=S \
            --key-schema AttributeName=username,KeyType=HASH \
            --provisioned-throughput ReadCapacityUnits=5,WriteCapacityUnits=5 \
            --endpoint-url http://localhost:8000
        ```
    *   **Create the `KidsRewardsStoreItems` table (or your configured local table name):**
        Assuming `local-store-items-table` for store items:
        ```bash
        aws dynamodb create-table \
            --table-name local-store-items-table \
            --attribute-definitions AttributeName=id,AttributeType=S \
            --key-schema AttributeName=id,KeyType=HASH \
            --provisioned-throughput ReadCapacityUnits=5,WriteCapacityUnits=5 \
            --endpoint-url http://localhost:8000
        ```
    *   **Create the `KidsRewardsPurchaseLogs` table (or your configured local table name):**
        Assuming `KidsRewardsPurchaseLogs` for purchase logs:
        ```bash
        aws dynamodb create-table \
            --table-name KidsRewardsPurchaseLogs \
            --attribute-definitions \
                AttributeName=id,AttributeType=S \
                AttributeName=user_id,AttributeType=S \
                AttributeName=timestamp,AttributeType=S \
                AttributeName=status,AttributeType=S \
            --key-schema AttributeName=id,KeyType=HASH \
            --provisioned-throughput ReadCapacityUnits=5,WriteCapacityUnits=5 \
            --global-secondary-indexes \
                "[
                    {
                        \"IndexName\": \"UserIdTimestampIndex\",
                        \"KeySchema\": [
                            {\"AttributeName\": \"user_id\", \"KeyType\": \"HASH\"},
                            {\"AttributeName\": \"timestamp\", \"KeyType\": \"RANGE\"}
                        ],
                        \"Projection\": {\"ProjectionType\": \"ALL\"},
                        \"ProvisionedThroughput\": {\"ReadCapacityUnits\": 5, \"WriteCapacityUnits\": 5}
                    },
                    {
                        \"IndexName\": \"StatusTimestampIndex\",
                        \"KeySchema\": [
                            {\"AttributeName\": \"status\", \"KeyType\": \"HASH\"},
                            {\"AttributeName\": \"timestamp\", \"KeyType\": \"RANGE\"}
                        ],
                        \"Projection\": {\"ProjectionType\": \"ALL\"},
                        \"ProvisionedThroughput\": {\"ReadCapacityUnits\": 5, \"WriteCapacityUnits\": 5}
                    }
                ]" \
            --endpoint-url http://localhost:8000
        ```
        *   `--endpoint-url http://localhost:8000` is very important! It tells the AWS CLI to talk to your *local* database, not the real one in the cloud.
        *   If you ever need to start fresh, you can delete these tables with `aws dynamodb delete-table --table-name YourTableName --endpoint-url http://localhost:8000` (e.g., for `KidsRewardsUsers`, `KidsRewardsStoreItems`, `KidsRewardsPurchaseLogs`) and then run the `create-table` commands again.

3.  **Add Starting Data to Your Tables (Seeding):**
    It's helpful to have some sample users and items in the database when you're developing. We have a script for this.

    *   Make sure you're in the main project directory (`kids_rewards`) in your terminal.
    *   **Set up Python Environment (if you haven't):** It's good practice to use a "virtual environment" for Python projects to keep dependencies separate.
        ```bash
        # Create it (only once)
        python -m venv .venv
        # Activate it (every time you open a new terminal for this project)
        # On macOS/Linux:
        source .venv/bin/activate
        # On Windows:
        # .venv\Scripts\activate
        # Install required packages (only once, or when requirements.txt changes)
        pip install -r backend/requirements.txt
        # Or, if you have uv installed:
        # uv pip install -r backend/requirements.txt
        ```
<<<<<<< HEAD
    *   **Run the Seeding Script:** This command tells Python where to find your project's code (`PYTHONPATH=.`) and which database to talk to. Adjust table names if your local setup uses different ones.
        ```bash
        PYTHONPATH=. DYNAMODB_ENDPOINT_OVERRIDE=http://localhost:8000 USERS_TABLE_NAME=KidsRewardsUsers STORE_ITEMS_TABLE_NAME=KidsRewardsStoreItems PURCHASE_LOGS_TABLE_NAME=KidsRewardsPurchaseLogs python scripts/seed_dynamodb.py
        ```
        This will add users like "testparent" and "testkid" to your local database.

4.  **Prepare and Run the Backend Application (SAM Local):**
=======
            *   **Run the Seeding Script:** This command tells Python where to find your project's code (`PYTHONPATH=.`) and which database to talk to. Adjust table names if your local setup uses different ones.
                ```bash
                PYTHONPATH=. DYNAMODB_ENDPOINT_OVERRIDE=http://localhost:8000 python scripts/seed_dynamodb.py --environment local --users-table local-my-table --store-items-table local-store-items-table
                ```
                This will add users like "testparent" and "testkid" to your local database.
        
        4.  **Prepare and Run the Backend Application (SAM Local):**
>>>>>>> e7d6da42
    Now we'll run the actual backend code using AWS SAM CLI. Since our Lambda is packaged as a Docker image, SAM CLI will build this image locally.

    *   Open a **new** terminal window (or use the one where you activated the Python virtual environment). Make sure you're in the main `kids_rewards` project directory.
    *   **Build the SAM Application (Optional but good practice):** While `sam local start-api` can build the image, running `sam build` first can sometimes help catch template or configuration issues earlier.
        ```bash
        sam build -t backend/template.yaml
        ```
    *   **Set up Local Environment File:** Your backend needs a special file called `local-env.json` to know how to connect to your local database and other settings. We provide an example file called `local-env.example.json`.
        *   In your project's main folder (`kids_rewards`), make a copy of `local-env.example.json` and name the copy `local-env.json`.
        *   Ensure the table names in `local-env.json` match what you created locally (e.g., `KidsRewardsUsers`, `KidsRewardsStoreItems`, `KidsRewardsPurchaseLogs`).
    *   **Start the Local API:** This command runs your backend.
        *   It uses your `backend/template.yaml` to understand your function configuration (including the Dockerfile location).
        *   `local-env.json` provides environment variables to the running container.
        *   `--docker-network kidsrewards-network` connects your backend container to the same network as your database.
        ```bash
        sam local start-api -t backend/template.yaml \
            --env-vars local-env.json \
            --docker-network kidsrewards-network \
            --parameter-overrides "AppImageUri=kidsrewardslambdafunction:latest TableNamePrefix=local- LocalDynamoDBEndpoint=http://localhost:8000"
        ```
        SAM CLI will build the Docker image specified in your `backend/Dockerfile` if it hasn't been built yet or if code changes are detected. Your backend API should then be running, usually at `http://127.0.0.1:3000`.
    *   **Keep this terminal window open!** Your backend needs to keep running.

### Setting up the Local Frontend (The User Interface)

The frontend is what you see in your web browser. It's a React application.

1.  **Install Frontend Dependencies:**
    *   Open a **new** terminal window.
    *   Navigate to the `frontend` directory:
        ```bash
        cd frontend
        ```
    *   Install all the necessary code packages for the frontend:
        ```bash
        npm install
        ```
        (You only need to do this once, or if `frontend/package.json` changes.)

2.  **Run the Frontend Development Server:**
    *   In the same terminal (still in the `frontend` directory), start the React app:
        ```bash
        npm start
        ```
    This will usually open the application automatically in your web browser, typically at `http://localhost:3001`. (Note: The backend runs on port 3000, and the frontend on 3001).
    *   **Keep this terminal window open!** The frontend development server needs to keep running.

### You're All Set for Local Development!

Now you should have:
1.  DynamoDB Local (database) running in a Docker container.
2.  Your backend API running via `sam local start-api` (inside a Docker container).
3.  Your frontend React app running via `npm start`.

You can open `http://localhost:3001` in your browser and start using the app!

**Test Login Credentials:**
*   **Parent User:**
    *   Username: `testparent`
    *   Password: `password456`
*   **Kid User:**
    *   Username: `testkid`
    *   Password: `password123`

If you make changes to the backend Python code (inside the `backend` directory), you'll need to stop `sam local start-api` (Ctrl+C) and restart it. SAM will then rebuild your Docker image with the changes.
If you make changes to the frontend React code, `npm start` will usually update your browser automatically.

---

## 🧪 Testing and Linting

This project uses `pytest` for backend testing, React Testing Library and Playwright for frontend testing, and `Ruff` for Python linting and formatting.

### Backend (Python)

1.  **Activate Virtual Environment:**
    Ensure your Python virtual environment is activated:
    ```bash
    # On macOS/Linux:
    source .venv/bin/activate
    # On Windows:
    # .venv\Scripts\activate
    ```

2.  **Install/Update Dependencies:**
    If you haven't already, or if `backend/requirements.txt` has changed:
    ```bash
    cd backend
    pip install -r requirements.txt
    # Or using uv:
    # uv pip install -r requirements.txt
    cd ..
    ```

3.  **Running Ruff (Linting & Formatting):**
    Ruff helps maintain code quality.
    *   **Check for issues:**
        ```bash
        cd backend
        ruff check .
        ```
    *   **Format code:**
        ```bash
        ruff format .
        ```
    *   **VS Code Integration for Ruff:**
        1.  Install the [Ruff VS Code extension](https://marketplace.visualstudio.com/items?itemName=charliermarsh.ruff).
        2.  Enable "Format on Save" in VS Code settings:
            *   Open VS Code settings (File > Preferences > Settings or `Ctrl+,`).
            *   Search for "Format On Save" and check the box.
            *   Search for "Default Formatter" and select "Ruff" (`charliermarsh.ruff`) as the default formatter for Python files.
            *   You might want to add this to your workspace `.vscode/settings.json`:
                ```json
                {
                  "editor.formatOnSave": true,
                  "[python]": {
                    "editor.defaultFormatter": "charliermarsh.ruff",
                    "editor.codeActionsOnSave": {
                      "source.organizeImports": true // Optional: organize imports with Ruff
                    }
                  }
                }
                ```
        This will automatically format your Python files and organize imports when you save them.

4.  **Running Backend Tests (pytest):**
    *   Navigate to the `backend` directory:
        ```bash
        cd backend
        ```
    *   Set the `APP_SECRET_KEY` environment variable for tests. You can set this in your shell, or use a `.env` file with `python-dotenv` if you prefer (not covered here). For a one-time run:
        ```bash
        APP_SECRET_KEY="your_test_secret_key_at_least_32_chars_long" pytest
        ```
        Or, more commonly, export it for your session:
        ```bash
        export APP_SECRET_KEY="your_test_secret_key_at_least_32_chars_long"
        pytest
        ```
        (For Windows Command Prompt: `set APP_SECRET_KEY="your_test_secret_key_at_least_32_chars_long"` then `pytest`)
        (For Windows PowerShell: `$env:APP_SECRET_KEY="your_test_secret_key_at_least_32_chars_long"` then `pytest`)
    *   Pytest will discover and run tests from the `tests` directory. Coverage reports (HTML and XML) will be generated in `backend/htmlcov/` and `backend/coverage.xml` respectively, as configured in `pyproject.toml`. Open `backend/htmlcov/index.html` in a browser to view the HTML report.

### Frontend (React/TypeScript)

1.  **Navigate to Frontend Directory:**
    ```bash
    cd frontend
    ```

2.  **Install/Update Dependencies:**
    If you haven't already, or if `package.json` has changed:
    ```bash
    npm install
    ```

3.  **Running Unit & Integration Tests (React Testing Library):**
    These tests are typically for individual components or small groups of components.
    ```bash
    npm test
    ```
    This will run tests in watch mode. Press `a` to run all tests once.

4.  **Running End-to-End Tests (Playwright):**
    These tests interact with your application in a real browser.
    *   **Ensure your frontend development server is running:**
        In a separate terminal, from the `frontend` directory:
        ```bash
        npm start
        ```
        (Usually runs on `http://localhost:3001`)
    *   **Run Playwright tests:**
        In another terminal, from the `frontend` directory:
        ```bash
        npm run e2e
        ```
    *   **Run Playwright tests with UI mode (for debugging):**
        ```bash
        npm run e2e:ui
        ```
    *   **Show Playwright HTML report:**
        After tests run, an HTML report is generated in `playwright-report/`.
        ```bash
        npm run e2e:report
        ```
        This will open the report in your browser.

### CI/CD Automation

All these tests and linting checks are also configured to run automatically on every push or pull request to `main` or `develop` branches via GitHub Actions. See [`.github/workflows/ci-tests.yml`](./.github/workflows/ci-tests.yml).

---

## 🚀 Deployment to AWS (Production)

The production environment is where the live version of the application runs.

### How it Works

We use **GitHub Actions** to automate production deployments:

1.  **Trigger:** The workflow defined in `.github/workflows/aws-deploy.yml` is triggered automatically when code is pushed or merged into the `main` branch. It can also be triggered manually from the GitHub Actions tab.
2.  **Authentication:** The workflow uses AWS OIDC (OpenID Connect) to securely authenticate with your AWS account by assuming a pre-configured IAM Role. This avoids storing long-lived AWS credentials as GitHub secrets.
3.  **Backend Deployment:**
    *   The workflow checks out the code.
    *   It logs into Amazon ECR (Elastic Container Registry).
    *   It builds the Docker image for the backend application (from `backend/Dockerfile`).
    *   It pushes the tagged Docker image to your ECR repository.
    *   It then uses AWS SAM CLI (`sam deploy`) to deploy your backend stack. This command references your `backend/template.yaml`.
    *   The `sam deploy` command updates your AWS Lambda function to use the new Docker image from ECR and applies any changes to other resources defined in the template (like DynamoDB tables).
4.  **Frontend Deployment (AWS Amplify):**
    *   The production frontend is hosted on AWS Amplify.
    *   Amplify is configured to watch the `main` branch. When changes are pushed to `main`, Amplify automatically builds and deploys the latest version of the frontend.
    *   Ensure your Amplify app's build settings are correct and that it's configured to point to your production API Gateway endpoint.

### Prerequisites for Production Deployment

Before the GitHub Actions workflow can successfully deploy to production, you must have the following configured:

1.  **AWS IAM OIDC Role:**
    *   An IAM role must be created in your AWS account that trusts GitHub's OIDC provider.
    *   This role needs permissions to interact with ECR (push images), CloudFormation (deploy SAM stacks), S3 (for SAM artifacts), Lambda (update functions), DynamoDB (manage tables), and IAM (if your SAM template creates roles).
    *   The trust policy of this IAM role must be configured to allow your specific GitHub repository (e.g., `YOUR_GITHUB_USERNAME/YOUR_REPOSITORY_NAME`) and the `main` branch to assume it.
2.  **GitHub Secrets:**
    *   Navigate to your GitHub repository's "Settings" > "Secrets and variables" > "Actions".
    *   Add the following repository secrets:
        *   `AWS_ROLE_TO_ASSUME`: The ARN (Amazon Resource Name) of the IAM OIDC role created above (e.g., `arn:aws:iam::YOUR_AWS_ACCOUNT_ID:role/GitHubActionsDeployRole`).
        *   `SAM_S3_BUCKET_NAME`: The name of an S3 bucket in your AWS account (e.g., `us-west-2` region) where SAM CLI will store deployment artifacts. Create this bucket if it doesn't exist.
3.  **ECR Repository:**
    *   An ECR repository must exist with the name specified in the workflow (`kids-rewards-backend` by default, under registry `533984982271.dkr.ecr.us-west-2.amazonaws.com`). The workflow will push images here.

### Deploying to Production

1.  **Merge to Main:** Ensure your feature branch has been thoroughly tested (locally or via other means) and is ready to go live. Merge your changes into the `main` branch.
2.  **Monitor Deployment:** The GitHub Actions workflow "Deploy Backend to AWS" will automatically start. You can monitor its progress in the "Actions" tab of your GitHub repository.
3.  **Verify Production:** After the workflow completes successfully for both backend (GitHub Action) and frontend (Amplify), verify that the changes are live and functioning correctly in the production environment.

## Next Steps & Important Notes

*   **Complete AWS Setup:** Ensure the IAM OIDC Role, GitHub Secrets (`AWS_ROLE_TO_ASSUME`, `SAM_S3_BUCKET_NAME`), and ECR repository are correctly set up as described in the "Prerequisites for Production Deployment" section.
*   **SAM S3 Bucket:** The `SAM_S3_BUCKET_NAME` secret should point to an S3 bucket you own, used by `sam deploy` for packaging.
*   **Amplify Configuration:** Double-check your AWS Amplify settings to ensure it's correctly building from the `main` branch and that its environment variables point to the production API Gateway endpoint. The API Gateway endpoint URL can be found in the outputs of your SAM stack after a successful deployment.
*   **Local Table Names:** The local setup instructions for creating DynamoDB tables and seeding use the default names (`KidsRewardsUsers`, `KidsRewardsStoreItems`, `KidsRewardsPurchaseLogs`). Verify these against your `backend/template.yaml` (Conditions and Mappings for local environment) and `local-env.json` to ensure consistency if you've customized them.<|MERGE_RESOLUTION|>--- conflicted
+++ resolved
@@ -127,7 +127,6 @@
         # Or, if you have uv installed:
         # uv pip install -r backend/requirements.txt
         ```
-<<<<<<< HEAD
     *   **Run the Seeding Script:** This command tells Python where to find your project's code (`PYTHONPATH=.`) and which database to talk to. Adjust table names if your local setup uses different ones.
         ```bash
         PYTHONPATH=. DYNAMODB_ENDPOINT_OVERRIDE=http://localhost:8000 USERS_TABLE_NAME=KidsRewardsUsers STORE_ITEMS_TABLE_NAME=KidsRewardsStoreItems PURCHASE_LOGS_TABLE_NAME=KidsRewardsPurchaseLogs python scripts/seed_dynamodb.py
@@ -135,15 +134,6 @@
         This will add users like "testparent" and "testkid" to your local database.
 
 4.  **Prepare and Run the Backend Application (SAM Local):**
-=======
-            *   **Run the Seeding Script:** This command tells Python where to find your project's code (`PYTHONPATH=.`) and which database to talk to. Adjust table names if your local setup uses different ones.
-                ```bash
-                PYTHONPATH=. DYNAMODB_ENDPOINT_OVERRIDE=http://localhost:8000 python scripts/seed_dynamodb.py --environment local --users-table local-my-table --store-items-table local-store-items-table
-                ```
-                This will add users like "testparent" and "testkid" to your local database.
-        
-        4.  **Prepare and Run the Backend Application (SAM Local):**
->>>>>>> e7d6da42
     Now we'll run the actual backend code using AWS SAM CLI. Since our Lambda is packaged as a Docker image, SAM CLI will build this image locally.
 
     *   Open a **new** terminal window (or use the one where you activated the Python virtual environment). Make sure you're in the main `kids_rewards` project directory.
