import os
import uuid
from decimal import Decimal
from typing import Any, List, Optional

import boto3
from botocore.exceptions import ClientError
from fastapi import HTTPException

import models
import security

# --- DynamoDB Setup ---
DYNAMODB_ENDPOINT_OVERRIDE = os.getenv("DYNAMODB_ENDPOINT_OVERRIDE") # For local testing e.g. 'http://localhost:8000'
AWS_REGION = os.getenv("AWS_REGION", "us-west-2") # Default to us-west-2

# These should be defined regardless of local or deployed environment
USERS_TABLE_NAME = os.getenv("USERS_TABLE_NAME", "KidsRewardsUsers") # Default for safety, but should be set by SAM
STORE_ITEMS_TABLE_NAME = os.getenv("STORE_ITEMS_TABLE_NAME", "KidsRewardsStoreItems") # Default for safety
PURCHASE_LOGS_TABLE_NAME = os.getenv("PURCHASE_LOGS_TABLE_NAME", "KidsRewardsPurchaseLogs") # New table

if DYNAMODB_ENDPOINT_OVERRIDE:
    dynamodb = boto3.resource('dynamodb', endpoint_url=DYNAMODB_ENDPOINT_OVERRIDE, region_name=AWS_REGION)
else:
    dynamodb = boto3.resource('dynamodb', region_name=AWS_REGION)

# Table resources are now initialized after dynamodb client is configured
users_table = dynamodb.Table(USERS_TABLE_NAME)
store_items_table = dynamodb.Table(STORE_ITEMS_TABLE_NAME)
purchase_logs_table = dynamodb.Table(PURCHASE_LOGS_TABLE_NAME) # New table resource

# Helper to convert Decimals from DynamoDB to int/float for Pydantic models
def replace_decimals(obj: Any) -> Any:
    if isinstance(obj, list):
        return [replace_decimals(i) for i in obj]
    elif isinstance(obj, dict):
        return {k: replace_decimals(v) for k, v in obj.items()}
    elif isinstance(obj, Decimal):
        if obj % 1 == 0:
            return int(obj)
        else:
            return float(obj)
    return obj

# --- User CRUD ---
def get_user_by_username(username: str) -> Optional[models.User]:
    try:
        response = users_table.get_item(Key={'username': username})
        item = response.get('Item')
        if item:
            return models.User(**replace_decimals(item))
        return None
    except ClientError as e:
        print(f"Error getting user {username}: {e}")
        return None

def create_user(user_in: models.UserCreate) -> models.User:
    if len(user_in.username) < 3:
        raise HTTPException(status_code=400, detail="Username must be at least 3 characters long.")
    if len(user_in.password) < 8:
        raise HTTPException(status_code=400, detail="Password must be at least 8 characters long.")

    hashed_password = security.get_password_hash(user_in.password)

    # DynamoDB doesn't have auto-incrementing IDs in the same way SQL does.
    # We use username as the primary key for users.
    # 'id' field in Pydantic model can be same as username or a separate UUID if preferred.
    # For simplicity, let's assume 'id' in the model is the username for now.

    user_data = {
        'id': user_in.username, # Using username as ID
        'username': user_in.username,
        'hashed_password': hashed_password,
        'role': models.UserRole.KID.value, # Always create as KID
        'points': 0 # Kids always start with 0 points
    }
    # All fields are now non-optional for the initial DynamoDB item
    user_item = user_data

    try:
        users_table.put_item(Item=user_item)
        # Construct the User model for return, ensuring role is the enum type
        user_for_response = models.User(
            id=user_data['id'],
            username=user_data['username'],
            hashed_password=user_data['hashed_password'],
            role=models.UserRole.KID, # Use the enum member directly
            points=user_data['points']
        )
        return user_for_response
    except ClientError as e:
        print(f"Error creating user {user_in.username}: {e}")
        # Consider raising a custom exception or re-raising
        raise HTTPException(status_code=500, detail="Could not create user in database.")


def update_user_points(username: str, points_to_add: int) -> Optional[models.User]:
    user = get_user_by_username(username)
    if not user or user.role != models.UserRole.KID:
        return None

    new_points = (user.points or 0) + points_to_add

    try:
        response = users_table.update_item(
            Key={'username': username},
            UpdateExpression="SET points = :p",
            ExpressionAttributeValues={':p': Decimal(new_points)}, # Store numbers as Decimal
            ReturnValues="ALL_NEW" # Get the updated item
        )
        updated_attributes = response.get('Attributes')
        if updated_attributes:
            return models.User(**replace_decimals(updated_attributes))
        return None # Should not happen if update is successful
    except ClientError as e:
        print(f"Error updating points for user {username}: {e}")
        return None

def promote_user_to_parent(username: str) -> Optional[models.User]:
    user = get_user_by_username(username)
    if not user:
        return None # User not found

    if user.role == models.UserRole.PARENT:
        return user # Already a parent

    try:
        response = users_table.update_item(
            Key={'username': username},
            UpdateExpression="SET #r = :r REMOVE points", # Set role to parent and remove points attribute
            ExpressionAttributeNames={'#r': 'role'}, # 'role' is not a reserved keyword but good practice
            ExpressionAttributeValues={':r': models.UserRole.PARENT.value},
            ReturnValues="ALL_NEW"
        )
        updated_attributes = response.get('Attributes')
        if updated_attributes:
            # Ensure points is None for parent role in the returned model
            if 'points' in updated_attributes: # Should have been removed by REMOVE
                del updated_attributes['points']
            updated_attributes['points'] = None # Explicitly set to None for Pydantic model
            return models.User(**replace_decimals(updated_attributes))
        return None
    except ClientError as e:
        print(f"Error promoting user {username} to parent: {e}")
        return None

def get_all_users() -> List[models.User]:
    try:
        response = users_table.scan()
        items = response.get('Items', [])
        # Add pagination handling if the table grows large
        while 'LastEvaluatedKey' in response:
            response = users_table.scan(ExclusiveStartKey=response['LastEvaluatedKey'])
            items.extend(response.get('Items', []))
        print(f"Raw data from DynamoDB: {items}")
        replaced_items = [replace_decimals(item) for item in items]
        print(f"Data after replace_decimals: {replaced_items}")
        return [models.User(**item) for item in replaced_items]
    except ClientError as e:
        print(f"Error scanning users: {e}")
        return []

# --- Store Item CRUD ---
def get_store_items() -> List[models.StoreItem]:
    try:
        response = store_items_table.scan()
        items = response.get('Items', [])
        # Add pagination handling if the table grows large
        while 'LastEvaluatedKey' in response:
            response = store_items_table.scan(ExclusiveStartKey=response['LastEvaluatedKey'])
            items.extend(response.get('Items', []))
        return [models.StoreItem(**replace_decimals(item)) for item in items]
    except ClientError as e:
        print(f"Error scanning store items: {e}")
        return []

def get_store_item_by_id(item_id: str) -> Optional[models.StoreItem]:
    try:
        response = store_items_table.get_item(Key={'id': item_id})
        item = response.get('Item')
        if item:
            return models.StoreItem(**replace_decimals(item))
        return None
    except ClientError as e:
        print(f"Error getting store item {item_id}: {e}")
        return None

def create_store_item(item_in: models.StoreItemCreate) -> models.StoreItem:
    item_id = str(uuid.uuid4()) # Generate a unique ID for the store item
    item_data = {
        'id': item_id,
        'name': item_in.name,
        'description': item_in.description,
        'points_cost': Decimal(item_in.points_cost) # Store numbers as Decimal
    }
    item_item = {k: v for k, v in item_data.items() if v is not None}


    try:
        store_items_table.put_item(Item=item_item)
        return models.StoreItem(**item_data) # Construct from item_data
    except ClientError as e:
        print(f"Error creating store item {item_in.name}: {e}")
        raise HTTPException(status_code=500, detail="Could not create store item in database.")


def update_store_item(item_id: str, item_in: models.StoreItemCreate) -> Optional[models.StoreItem]:
    try:
        response = store_items_table.update_item(
            Key={'id': item_id},
            UpdateExpression="SET #n = :n, description = :d, points_cost = :pc",
            ExpressionAttributeNames={'#n': 'name'}, # 'name' is a reserved keyword
            ExpressionAttributeValues={
                ':n': item_in.name,
                ':d': item_in.description if item_in.description is not None else None, # Handle optional description
                ':pc': Decimal(item_in.points_cost)
            },
            ReturnValues="ALL_NEW"
        )
        updated_attributes = response.get('Attributes')
        if updated_attributes:
            # Ensure description is handled correctly if it's None from DB
            if 'description' not in updated_attributes or updated_attributes['description'] is None:
                 updated_attributes['description'] = None # Pydantic expects None, not missing
            return models.StoreItem(**replace_decimals(updated_attributes))
        return None # Item not found or update failed silently (should be caught by ClientError)
    except ClientError as e:
        if e.response['Error']['Code'] == 'ConditionalCheckFailedException': # Or if item doesn't exist
            print(f"Store item {item_id} not found for update.") # Item not found
            return None
        print(f"Error updating store item {item_id}: {e}")
        return None


def delete_store_item(item_id: str) -> bool:
    try:
        # Check if item exists before deleting to provide better feedback, though delete is idempotent
        # For simplicity, we'll rely on DeleteItem's behavior.
        store_items_table.delete_item(Key={'id': item_id})
        return True # Assume success if no error, or add a get_item check
    except ClientError as e:
        print(f"Error deleting store item {item_id}: {e}")
        return False

<<<<<<< HEAD
# Note: The initialize_store_data function is removed as data will be managed in DynamoDB directly.
# You would typically add initial items via the API or AWS console/CLI after tables are created.

# --- Import HTTPException for create_user and create_store_item ---
# This should ideally be at the top of the file, but placing it here to avoid re-reading the whole file
from fastapi import HTTPException
from datetime import datetime

# --- Purchase Log CRUD ---

def create_purchase_log(log_in: models.PurchaseLogCreate) -> models.PurchaseLog:
    log_id = str(uuid.uuid4())
    log_data = {
        'id': log_id,
        'user_id': log_in.user_id,
        'username': log_in.username,
        'item_id': log_in.item_id,
        'item_name': log_in.item_name,
        'points_spent': Decimal(log_in.points_spent), # Store as Decimal
        'timestamp': log_in.timestamp.isoformat(), # Store ISO format string
        'status': log_in.status.value
    }
    try:
        purchase_logs_table.put_item(Item=log_data)
        # Construct the model for response, ensuring correct types
        return models.PurchaseLog(
            id=log_id,
            user_id=log_in.user_id,
            username=log_in.username,
            item_id=log_in.item_id,
            item_name=log_in.item_name,
            points_spent=log_in.points_spent, # Keep as int for Pydantic model
            timestamp=log_in.timestamp, # Keep as datetime for Pydantic model
            status=log_in.status
        )
    except ClientError as e:
        print(f"Error creating purchase log for user {log_in.username}, item {log_in.item_name}: {e}")
        raise HTTPException(status_code=500, detail="Could not create purchase log in database.")

def get_purchase_logs_by_user_id(user_id: str) -> List[models.PurchaseLog]:
    try:
        # This query assumes 'user_id' is a Global Secondary Index (GSI) on the purchase_logs_table
        # If not, you'd need to scan and filter, which is less efficient for large tables.
        # For now, let's assume a GSI 'UserIdIndex' with 'user_id' as the hash key.
        # If you don't have a GSI, you might need to use a scan or reconsider the query.
        # A more common pattern might be to query by username if that's indexed.
        # Let's use a GSI named 'UserIdTimestampIndex' with user_id as HASH and timestamp as RANGE for sorting.
        response = purchase_logs_table.query(
            IndexName='UserIdTimestampIndex', # Assuming this GSI exists
            KeyConditionExpression=Key('user_id').eq(user_id),
            ScanIndexForward=False # Sort by timestamp descending (newest first)
        )
        items = response.get('Items', [])
        return [models.PurchaseLog(**replace_decimals(item)) for item in items]
    except ClientError as e:
        # Handle case where GSI might not exist or other errors
        if e.response['Error']['Code'] == 'ResourceNotFoundException':
            print(f"Warning: GSI 'UserIdTimestampIndex' not found for purchase_logs_table. Falling back to scan.")
            # Fallback to scan if GSI doesn't exist (less efficient)
            return get_all_purchase_logs(filter_user_id=user_id)
        print(f"Error getting purchase logs for user_id {user_id}: {e}")
        return []

def get_all_purchase_logs(filter_user_id: Optional[str] = None) -> List[models.PurchaseLog]:
    try:
        scan_kwargs = {}
        if filter_user_id:
            scan_kwargs['FilterExpression'] = Key('user_id').eq(filter_user_id)

        response = purchase_logs_table.scan(**scan_kwargs)
        items = response.get('Items', [])
        while 'LastEvaluatedKey' in response:
            scan_kwargs['ExclusiveStartKey'] = response['LastEvaluatedKey']
            response = purchase_logs_table.scan(**scan_kwargs)
            items.extend(response.get('Items', []))
        
        # Sort by timestamp client-side if not using a query with sort key
        # DynamoDB scan doesn't guarantee order unless you sort after fetching
        parsed_items = [models.PurchaseLog(**replace_decimals(item)) for item in items]
        parsed_items.sort(key=lambda x: x.timestamp, reverse=True) # Sort newest first
        return parsed_items
    except ClientError as e:
        print(f"Error scanning all purchase logs: {e}")
        return []

def get_purchase_logs_by_status(status: models.PurchaseStatus) -> List[models.PurchaseLog]:
    try:
        # This query assumes 'status' is a Global Secondary Index (GSI) on the purchase_logs_table
        # For example, a GSI named 'StatusTimestampIndex' with 'status' as HASH and 'timestamp' as RANGE.
        response = purchase_logs_table.query(
            IndexName='StatusTimestampIndex', # Assuming this GSI exists
            KeyConditionExpression=Key('status').eq(status.value),
            ScanIndexForward=False # Sort by timestamp descending (newest first)
        )
        items = response.get('Items', [])
        return [models.PurchaseLog(**replace_decimals(item)) for item in items]
    except ClientError as e:
        if e.response['Error']['Code'] == 'ResourceNotFoundException':
            print(f"Warning: GSI 'StatusTimestampIndex' not found. Falling back to scan for status '{status.value}'.")
            # Fallback to scan if GSI doesn't exist (less efficient)
            all_logs = get_all_purchase_logs()
            return sorted(
                [log for log in all_logs if log.status == status],
                key=lambda x: x.timestamp,
                reverse=True
            )
        print(f"Error getting purchase logs by status {status.value}: {e}")
        return []

def update_purchase_log_status(log_id: str, new_status: models.PurchaseStatus) -> Optional[models.PurchaseLog]:
    try:
        response = purchase_logs_table.update_item(
            Key={'id': log_id},
            UpdateExpression="SET #s = :s",
            ExpressionAttributeNames={'#s': 'status'},
            ExpressionAttributeValues={':s': new_status.value},
            ReturnValues="ALL_NEW"
        )
        updated_attributes = response.get('Attributes')
        if updated_attributes:
            return models.PurchaseLog(**replace_decimals(updated_attributes))
        return None # Log not found or update failed
    except ClientError as e:
        print(f"Error updating status for purchase log {log_id}: {e}")
        return None
def get_purchase_log_by_id(log_id: str) -> Optional[models.PurchaseLog]:
    try:
        response = purchase_logs_table.get_item(Key={'id': log_id})
        item = response.get('Item')
        if item:
            # Ensure timestamp is parsed correctly if stored as string
            if isinstance(item.get('timestamp'), str):
                item['timestamp'] = datetime.fromisoformat(item['timestamp'])
            return models.PurchaseLog(**replace_decimals(item))
        return None
    except ClientError as e:
        print(f"Error getting purchase log {log_id}: {e}")
        return None
    except Exception as e: # Catch potential isoformat errors
        print(f"Error parsing purchase log {log_id} (possibly timestamp): {e}")
        return None
=======
>>>>>>> 1c901656
<|MERGE_RESOLUTION|>--- conflicted
+++ resolved
@@ -242,9 +242,7 @@
         print(f"Error deleting store item {item_id}: {e}")
         return False
 
-<<<<<<< HEAD
-# Note: The initialize_store_data function is removed as data will be managed in DynamoDB directly.
-# You would typically add initial items via the API or AWS console/CLI after tables are created.
+
 
 # --- Import HTTPException for create_user and create_store_item ---
 # This should ideally be at the top of the file, but placing it here to avoid re-reading the whole file
@@ -383,6 +381,4 @@
         return None
     except Exception as e: # Catch potential isoformat errors
         print(f"Error parsing purchase log {log_id} (possibly timestamp): {e}")
-        return None
-=======
->>>>>>> 1c901656
+        return None